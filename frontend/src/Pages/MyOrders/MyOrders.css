--- conflicted
+++ resolved
@@ -809,7 +809,6 @@
   background: #fee2e2;
   color: #dc2626;
 }
-<<<<<<< HEAD
 /* Cancel Order Styles */
 .cancel-order-section {
   margin-top: 15px;
@@ -856,7 +855,7 @@
 
 .tracking-step.cancelled:not(:last-child)::after {
   background: #dc3545 !important;
-=======
+}
 
 /* Return Orders Styles */
 .return-orders-container {
@@ -1315,5 +1314,4 @@
     grid-template-columns: 1fr;
     gap: 12px;
   }
->>>>>>> 3acaa3a7
 }